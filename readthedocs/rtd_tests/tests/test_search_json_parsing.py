# -*- coding: utf-8 -*-
import os

from django.test import TestCase
from django.test.utils import override_settings

from readthedocs.search.parse_json import process_file


base_dir = os.path.dirname(os.path.dirname(__file__))


class TestHacks(TestCase):

    @override_settings(MEDIA_ROOT=base_dir)
    def test_h2_parsing(self):
<<<<<<< HEAD
        data = process_file('files/api.fjson')

=======
        data = process_file(
            os.path.join(
                base_dir,
                'files/api.fjson',
            ),
        )
        self.assertEqual(data['path'], 'api')
>>>>>>> 7be01d84
        self.assertEqual(data['sections'][1]['id'], 'a-basic-api-client-using-slumber')
        self.assertTrue(data['sections'][1]['content'].startswith(
            'You can use Slumber'
        ))
        self.assertEqual(data['title'], 'Read the Docs Public API')
        self.assertTrue(len(data['sections']) > 0, 'There are many sections for the processed file')

        # There should be no new line character present
        for section in data['sections']:
            self.assertFalse('\n' in section['content'])<|MERGE_RESOLUTION|>--- conflicted
+++ resolved
@@ -14,18 +14,9 @@
 
     @override_settings(MEDIA_ROOT=base_dir)
     def test_h2_parsing(self):
-<<<<<<< HEAD
         data = process_file('files/api.fjson')
 
-=======
-        data = process_file(
-            os.path.join(
-                base_dir,
-                'files/api.fjson',
-            ),
-        )
         self.assertEqual(data['path'], 'api')
->>>>>>> 7be01d84
         self.assertEqual(data['sections'][1]['id'], 'a-basic-api-client-using-slumber')
         self.assertTrue(data['sections'][1]['content'].startswith(
             'You can use Slumber'
