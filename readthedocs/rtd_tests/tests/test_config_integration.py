# -*- coding: utf-8 -*-
<<<<<<< HEAD

from __future__ import (
    absolute_import,
    division,
    print_function,
    unicode_literals,
)

=======
>>>>>>> 92563dfb
import tempfile
from os import path

import mock
import pytest
import yaml
from django.test import TestCase
from django_dynamic_fixture import get
from mock import MagicMock, PropertyMock, patch

from readthedocs.builds.models import Version
from readthedocs.config import (
    ALL,
    PIP,
    SETUPTOOLS,
    BuildConfigV1,
    InvalidConfig,
)
from readthedocs.config.models import PythonInstallRequirements
from readthedocs.config.tests.utils import apply_fs
from readthedocs.doc_builder.config import load_yaml_config
from readthedocs.doc_builder.environments import LocalBuildEnvironment
from readthedocs.doc_builder.python_environments import Conda, Virtualenv
from readthedocs.projects import tasks
from readthedocs.projects.models import Feature, Project
from readthedocs.rtd_tests.utils import create_git_submodule, make_git_repo


def create_load(config=None):
    """
    Mock out the function of the build load function.

    This will create a BuildConfigV1 object and validate it.
    """
    if config is None:
        config = {}

    def inner(path=None, env_config=None):
        env_config_defaults = {
            'output_base': '',
            'name': '1',
        }
        if env_config is not None:
            env_config_defaults.update(env_config)
        yaml_config = BuildConfigV1(
            env_config_defaults,
            config,
            source_file='readthedocs.yml',
        )
        yaml_config.validate()
        return yaml_config

    return inner


def create_config_file(config, file_name='readthedocs.yml', base_path=None):
    """
    Creates a readthedocs configuration file with name
    ``file_name`` in ``base_path``. If ``base_path`` is not given
    a temporal directory is created.
    """
    if not base_path:
        base_path = tempfile.mkdtemp()
    full_path = path.join(base_path, file_name)
    yaml.safe_dump(config, open(full_path, 'w'))
    return full_path


class LoadConfigTests(TestCase):

    def setUp(self):
        self.project = get(
            Project,
            main_language_project=None,
            install_project=False,
        )
        self.version = get(Version, project=self.project)

    @mock.patch('readthedocs.doc_builder.config.load_config')
    def test_python_supported_versions_default_image_1_0(self, load_config):
        load_config.side_effect = create_load()
        self.project.container_image = 'readthedocs/build:1.0'
        self.project.enable_epub_build = True
        self.project.enable_pdf_build = True
        self.project.save()
        config = load_yaml_config(self.version)
        self.assertEqual(load_config.call_count, 1)
        load_config.assert_has_calls([
            mock.call(
                path=mock.ANY,
                env_config={
                    'allow_v2': mock.ANY,
                    'build': {'image': 'readthedocs/build:1.0'},
                    'defaults': {
                        'install_project': self.project.install_project,
                        'formats': [
                            'htmlzip',
                            'epub',
                            'pdf',
                        ],
                        'use_system_packages': self.project.use_system_packages,
                        'requirements_file': self.project.requirements_file,
                        'python_version': 2,
                        'sphinx_configuration': mock.ANY,
                        'build_image': 'readthedocs/build:1.0',
                        'doctype': self.project.documentation_type,
                    },
                },
            ),
        ])
        self.assertEqual(config.python.version, 2)

    @mock.patch('readthedocs.doc_builder.config.load_config')
    def test_python_supported_versions_image_1_0(self, load_config):
        load_config.side_effect = create_load()
        self.project.container_image = 'readthedocs/build:1.0'
        self.project.save()
        config = load_yaml_config(self.version)
        self.assertEqual(
            config.get_valid_python_versions(),
            [2, 2.7, 3, 3.4],
        )

    @mock.patch('readthedocs.doc_builder.config.load_config')
    def test_python_supported_versions_image_2_0(self, load_config):
        load_config.side_effect = create_load()
        self.project.container_image = 'readthedocs/build:2.0'
        self.project.save()
        config = load_yaml_config(self.version)
        self.assertEqual(
            config.get_valid_python_versions(),
            [2, 2.7, 3, 3.5],
        )

    @mock.patch('readthedocs.doc_builder.config.load_config')
    def test_python_supported_versions_image_latest(self, load_config):
        load_config.side_effect = create_load()
        self.project.container_image = 'readthedocs/build:latest'
        self.project.save()
        config = load_yaml_config(self.version)
        self.assertEqual(
            config.get_valid_python_versions(),
            [2, 2.7, 3, 3.3, 3.4, 3.5, 3.6],
        )

    @mock.patch('readthedocs.doc_builder.config.load_config')
    def test_python_default_version(self, load_config):
        load_config.side_effect = create_load()
        config = load_yaml_config(self.version)
        self.assertEqual(config.python.version, 2)
        self.assertEqual(config.python_interpreter, 'python2.7')

    @mock.patch('readthedocs.doc_builder.config.load_config')
    def test_python_set_python_version_on_project(self, load_config):
        load_config.side_effect = create_load()
        self.project.container_image = 'readthedocs/build:2.0'
        self.project.python_interpreter = 'python3'
        self.project.save()
        config = load_yaml_config(self.version)
        self.assertEqual(config.python.version, 3)
        self.assertEqual(config.python_interpreter, 'python3.5')

    @mock.patch('readthedocs.doc_builder.config.load_config')
    def test_python_set_python_version_in_config(self, load_config):
        load_config.side_effect = create_load({
            'python': {'version': 3.5},
        })
        self.project.container_image = 'readthedocs/build:2.0'
        self.project.save()
        config = load_yaml_config(self.version)
        self.assertEqual(config.python.version, 3.5)
        self.assertEqual(config.python_interpreter, 'python3.5')

    @mock.patch('readthedocs.doc_builder.config.load_config')
    def test_python_invalid_version_in_config(self, load_config):
        load_config.side_effect = create_load({
            'python': {'version': 2.6},
        })
        self.project.container_image = 'readthedocs/build:2.0'
        self.project.save()
        with self.assertRaises(InvalidConfig):
            load_yaml_config(self.version)

    @mock.patch('readthedocs.doc_builder.config.load_config')
    def test_install_project(self, load_config):
        load_config.side_effect = create_load()
        config = load_yaml_config(self.version)
<<<<<<< HEAD
        self.assertEqual(len(config.python.install), 1)
        self.assertTrue(
            isinstance(config.python.install[0], PythonInstallRequirements)
=======
        self.assertEqual(
            config.python.install_with_pip or config.python.install_with_setup,
            False,
>>>>>>> 92563dfb
        )

        load_config.side_effect = create_load({
            'python': {'setup_py_install': True},
        })
        config = load_yaml_config(self.version)
        self.assertEqual(len(config.python.install), 2)
        self.assertTrue(
            isinstance(config.python.install[0], PythonInstallRequirements)
        )
        self.assertEqual(
            config.python.install[1].method,
            SETUPTOOLS
        )

    @mock.patch('readthedocs.doc_builder.config.load_config')
    def test_extra_requirements(self, load_config):
        load_config.side_effect = create_load({
            'python': {
                'pip_install': True,
                'extra_requirements': ['tests', 'docs'],
            },
        })
        config = load_yaml_config(self.version)
        self.assertEqual(len(config.python.install), 2)
        self.assertTrue(
            isinstance(config.python.install[0], PythonInstallRequirements)
        )
        self.assertEqual(
            config.python.install[1].extra_requirements,
            ['tests', 'docs']
        )

        load_config.side_effect = create_load({
            'python': {
                'extra_requirements': ['tests', 'docs'],
            },
        })
        config = load_yaml_config(self.version)
        self.assertEqual(len(config.python.install), 1)
        self.assertTrue(
            isinstance(config.python.install[0], PythonInstallRequirements)
        )

        load_config.side_effect = create_load()
        config = load_yaml_config(self.version)
        self.assertEqual(len(config.python.install), 1)
        self.assertTrue(
            isinstance(config.python.install[0], PythonInstallRequirements)
        )

        load_config.side_effect = create_load({
            'python': {
                'setup_py_install': True,
                'extra_requirements': ['tests', 'docs'],
            },
        })
        config = load_yaml_config(self.version)
        self.assertEqual(len(config.python.install), 2)
        self.assertTrue(
            isinstance(config.python.install[0], PythonInstallRequirements)
        )
        self.assertEqual(
            config.python.install[1].extra_requirements,
            []
        )

    @mock.patch('readthedocs.projects.models.Project.checkout_path')
    def test_conda_with_cofig(self, checkout_path):
        base_path = tempfile.mkdtemp()
        checkout_path.return_value = base_path
        conda_file = 'environmemt.yml'
        full_conda_file = path.join(base_path, conda_file)
        with open(full_conda_file, 'w') as f:
            f.write('conda')
        create_config_file(
            {
                'conda': {
                    'file': conda_file,
                },
            },
            base_path=base_path,
        )
        config = load_yaml_config(self.version)
        self.assertTrue(config.conda is not None)
        self.assertEqual(config.conda.environment, full_conda_file)

    @mock.patch('readthedocs.projects.models.Project.checkout_path')
    def test_conda_without_cofig(self, checkout_path):
        base_path = tempfile.mkdtemp()
        checkout_path.return_value = base_path
        config = load_yaml_config(self.version)
        self.assertIsNone(config.conda)

    @mock.patch('readthedocs.projects.models.Project.checkout_path')
    def test_requirements_file_from_project_setting(self, checkout_path):
        base_path = tempfile.mkdtemp()
        checkout_path.return_value = base_path

        requirements_file = 'requirements.txt'
        self.project.requirements_file = requirements_file
        self.project.save()

        full_requirements_file = path.join(base_path, requirements_file)
        with open(full_requirements_file, 'w') as f:
            f.write('pip')

        config = load_yaml_config(self.version)
        self.assertEqual(len(config.python.install), 1)
        self.assertEqual(
            config.python.install[0].requirements,
            full_requirements_file
        )

    @mock.patch('readthedocs.projects.models.Project.checkout_path')
    def test_requirements_file_from_yml(self, checkout_path):
        base_path = tempfile.mkdtemp()
        checkout_path.return_value = base_path

        self.project.requirements_file = 'no-existent-file.txt'
        self.project.save()

        requirements_file = 'requirements.txt'
        full_requirements_file = path.join(base_path, requirements_file)
        with open(full_requirements_file, 'w') as f:
            f.write('pip')
        create_config_file(
            {
                'requirements_file': requirements_file,
            },
            base_path=base_path,
        )
        config = load_yaml_config(self.version)
        self.assertEqual(len(config.python.install), 1)
        self.assertEqual(
            config.python.install[0].requirements,
            full_requirements_file
        )


@pytest.mark.django_db
@mock.patch('readthedocs.projects.models.Project.checkout_path')
class TestLoadConfigV2:

    @pytest.fixture(autouse=True)
    def create_project(self):
        self.project = get(
            Project,
            main_language_project=None,
            install_project=False,
            container_image=None,
        )
        self.version = get(Version, project=self.project)
        # TODO: Remove later
        get(
            Feature,
            projects=[self.project],
            feature_id=Feature.ALLOW_V2_CONFIG_FILE,
        )

    def create_config_file(self, tmpdir, config):
        base_path = apply_fs(
            tmpdir, {
                'readthedocs.yml': '',
            },
        )
        config.setdefault('version', 2)
        config_file = path.join(str(base_path), 'readthedocs.yml')
        yaml.safe_dump(config, open(config_file, 'w'))
        return base_path

    def get_update_docs_task(self):
        build_env = LocalBuildEnvironment(
            self.project, self.version, record=False,
        )

        update_docs = tasks.UpdateDocsTaskStep(
            build_env=build_env,
            config=load_yaml_config(self.version),
            project=self.project,
            version=self.version,
        )
        return update_docs

    def test_using_v2(self, checkout_path, tmpdir):
        checkout_path.return_value = str(tmpdir)
        self.create_config_file(tmpdir, {})
        update_docs = self.get_update_docs_task()
        assert update_docs.config.version == '2'

    def test_report_using_invalid_version(self, checkout_path, tmpdir):
        checkout_path.return_value = str(tmpdir)
        self.create_config_file(tmpdir, {'version': 12})
        with pytest.raises(InvalidConfig) as exinfo:
            self.get_update_docs_task()
        assert exinfo.value.key == 'version'

    @pytest.mark.parametrize('config', [{}, {'formats': []}])
    @patch('readthedocs.projects.models.Project.repo_nonblockinglock', new=MagicMock())
    @patch('readthedocs.doc_builder.backends.sphinx.HtmlBuilder.build')
    @patch('readthedocs.doc_builder.backends.sphinx.HtmlBuilder.append_conf')
    def test_build_formats_default_empty(
            self, append_conf, html_build, checkout_path, config, tmpdir,
    ):
        """
        The default value for formats is [], which means no extra
        formats are build.
        """
        checkout_path.return_value = str(tmpdir)
        self.create_config_file(tmpdir, config)

        update_docs = self.get_update_docs_task()
        python_env = Virtualenv(
            version=self.version,
            build_env=update_docs.build_env,
            config=update_docs.config,
        )
        update_docs.python_env = python_env
        outcomes = update_docs.build_docs()

        # No extra formats were triggered
        assert outcomes['html']
        assert not outcomes['localmedia']
        assert not outcomes['pdf']
        assert not outcomes['epub']

    @patch('readthedocs.projects.models.Project.repo_nonblockinglock', new=MagicMock())
    @patch('readthedocs.projects.tasks.UpdateDocsTaskStep.build_docs_class')
    @patch('readthedocs.doc_builder.backends.sphinx.HtmlBuilder.build')
    @patch('readthedocs.doc_builder.backends.sphinx.HtmlBuilder.append_conf')
    def test_build_formats_only_pdf(
            self, append_conf, html_build, build_docs_class,
            checkout_path, tmpdir,
    ):
        """Only the pdf format is build."""
        checkout_path.return_value = str(tmpdir)
        self.create_config_file(tmpdir, {'formats': ['pdf']})

        update_docs = self.get_update_docs_task()
        python_env = Virtualenv(
            version=self.version,
            build_env=update_docs.build_env,
            config=update_docs.config,
        )
        update_docs.python_env = python_env

        outcomes = update_docs.build_docs()

        # Only pdf extra format was triggered
        assert outcomes['html']
        build_docs_class.assert_called_with('sphinx_pdf')
        assert outcomes['pdf']
        assert not outcomes['localmedia']
        assert not outcomes['epub']

    @patch('readthedocs.projects.tasks.UpdateDocsTaskStep.setup_python_environment', new=MagicMock())
    @patch('readthedocs.projects.tasks.UpdateDocsTaskStep.build_docs', new=MagicMock())
    @patch('readthedocs.doc_builder.environments.BuildEnvironment.failed', new_callable=PropertyMock)
    def test_conda_environment(self, build_failed, checkout_path, tmpdir):
        build_failed.return_value = False
        checkout_path.return_value = str(tmpdir)
        conda_file = 'environmemt.yml'
        apply_fs(tmpdir, {conda_file: ''})
        base_path = self.create_config_file(
            tmpdir,
            {
                'conda': {'environment': conda_file},
            },
        )

        update_docs = self.get_update_docs_task()
        update_docs.run_build(docker=False, record=False)

        conda_file = path.join(str(base_path), conda_file)
        assert update_docs.config.conda.environment == conda_file
        assert isinstance(update_docs.python_env, Conda)

    def test_default_build_image(self, checkout_path, tmpdir):
        checkout_path.return_value = str(tmpdir)
        build_image = 'readthedocs/build:latest'
        self.create_config_file(tmpdir, {})
        update_docs = self.get_update_docs_task()
        assert update_docs.config.build.image == build_image

    def test_build_image(self, checkout_path, tmpdir):
        checkout_path.return_value = str(tmpdir)
        build_image = 'readthedocs/build:stable'
        self.create_config_file(
            tmpdir,
            {'build': {'image': 'stable'}},
        )
        update_docs = self.get_update_docs_task()
        assert update_docs.config.build.image == build_image

    def test_custom_build_image(self, checkout_path, tmpdir):
        checkout_path.return_value = str(tmpdir)

        build_image = 'readthedocs/build:3.0'
        self.project.container_image = build_image
        self.project.save()

        self.create_config_file(tmpdir, {})
        update_docs = self.get_update_docs_task()
        assert update_docs.config.build.image == build_image

    def test_python_version(self, checkout_path, tmpdir):
        checkout_path.return_value = str(tmpdir)
        self.create_config_file(tmpdir, {})
        # The default version is always 3
        self.project.python_interpreter = 'python2'
        self.project.save()

        config = self.get_update_docs_task().config
        assert config.python.version == 3
        assert config.python_full_version == 3.6

    @patch('readthedocs.doc_builder.environments.BuildEnvironment.run')
    def test_python_install_requirements(self, run, checkout_path, tmpdir):
        checkout_path.return_value = str(tmpdir)
        requirements_file = 'requirements.txt'
        apply_fs(tmpdir, {requirements_file: ''})
        base_path = self.create_config_file(
            tmpdir,
            {
<<<<<<< HEAD
                'python': {
                    'install': [{
                        'requirements': requirements_file
                    }],
                },
=======
                'python': {'requirements': requirements_file},
>>>>>>> 92563dfb
            },
        )

        update_docs = self.get_update_docs_task()
        config = update_docs.config

        python_env = Virtualenv(
            version=self.version,
            build_env=update_docs.build_env,
            config=config,
        )
        update_docs.python_env = python_env
        update_docs.python_env.install_requirements()

        args, kwargs = run.call_args
        full_requirements_file = str(base_path.join(requirements_file))
        install = config.python.install

        assert len(install) == 1
        assert install[0].requirements == full_requirements_file
        assert requirements_file in args

    @patch('readthedocs.doc_builder.environments.BuildEnvironment.run')
    def test_python_install_setuptools(self, run, checkout_path, tmpdir):
        checkout_path.return_value = str(tmpdir)
        self.create_config_file(
            tmpdir,
            {
<<<<<<< HEAD
                'python': {
                    'install': [{
                        'path': '.',
                        'method': 'setuptools',
                    }],
                },
            }
=======
                'python': {'requirements': ''},
            },
>>>>>>> 92563dfb
        )

        update_docs = self.get_update_docs_task()
        config = update_docs.config

        python_env = Virtualenv(
            version=self.version,
            build_env=update_docs.build_env,
            config=config,
        )
        update_docs.python_env = python_env
        update_docs.python_env.install_requirements()

        args, kwargs = run.call_args

        assert './setup.py' in args
        assert 'install' in args
        install = config.python.install
        assert len(install) == 1
        assert install[0].method == SETUPTOOLS

    @patch('readthedocs.doc_builder.environments.BuildEnvironment.run')
    def test_python_install_pip(self, run, checkout_path, tmpdir):
        checkout_path.return_value = str(tmpdir)
        self.create_config_file(
            tmpdir,
            {
<<<<<<< HEAD
                'python': {
                    'install': [{
                        'path': '.',
                        'method': 'pip',
                    }],
                },
            }
=======
                'python': {'install': 'setup.py'},
            },
>>>>>>> 92563dfb
        )

        update_docs = self.get_update_docs_task()
        config = update_docs.config

        python_env = Virtualenv(
            version=self.version,
            build_env=update_docs.build_env,
            config=config,
        )
        update_docs.python_env = python_env
        update_docs.python_env.install_requirements()

        args, kwargs = run.call_args

        assert 'install' in args
        assert '.' in args
        install = config.python.install
        assert len(install) == 1
        assert install[0].method == PIP

    def test_python_install_project(self, checkout_path, tmpdir):
        checkout_path.return_value = str(tmpdir)
        self.create_config_file(tmpdir, {})

        self.project.install_project = True
        self.project.save()

        config = self.get_update_docs_task().config

        assert config.python.install == []

    @patch('readthedocs.doc_builder.environments.BuildEnvironment.run')
    def test_python_install_extra_requirements(self, run, checkout_path, tmpdir):
        checkout_path.return_value = str(tmpdir)
        self.create_config_file(
            tmpdir,
            {
<<<<<<< HEAD
                'python': {
                    'install': [{
                        'path': '.',
                        'method': 'pip',
                        'extra_requirements': ['docs'],
                    }],
                },
            }
=======
                'python': {'install': 'pip'},
            },
>>>>>>> 92563dfb
        )

        update_docs = self.get_update_docs_task()
        config = update_docs.config

        python_env = Virtualenv(
            version=self.version,
            build_env=update_docs.build_env,
            config=config,
        )
        update_docs.python_env = python_env
        update_docs.python_env.install_requirements()

        args, kwargs = run.call_args

        assert 'install' in args
        assert '.[docs]' in args
        install = config.python.install
        assert len(install) == 1
        assert install[0].method == PIP

    @patch('readthedocs.doc_builder.environments.BuildEnvironment.run')
    def test_python_install_several_options(self, run, checkout_path, tmpdir):
        checkout_path.return_value = str(tmpdir)
        apply_fs(tmpdir, {
            'one': {},
            'two': {},
            'three.txt': '',
        })
        self.create_config_file(
            tmpdir,
            {
                'python': {
<<<<<<< HEAD
                    'install': [{
                        'path': 'one',
                        'method': 'pip',
                        'extra_requirements': ['docs'],
                    }, {
                        'path': 'two',
                        'method': 'setuptools',
                    }, {
                        'requirements': 'three.txt',
                    }],
                },
            }
=======
                    'install': 'pip',
                    'extra_requirements': ['docs'],
                },
            },
>>>>>>> 92563dfb
        )

        update_docs = self.get_update_docs_task()
        config = update_docs.config

        python_env = Virtualenv(
            version=self.version,
            build_env=update_docs.build_env,
            config=config,
        )
        update_docs.python_env = python_env
        update_docs.python_env.install_requirements()

        install = config.python.install
        assert len(install) == 3

        args, kwargs = run.call_args_list[0]
        assert 'install' in args
        assert './one[docs]' in args
        assert install[0].method == PIP

        args, kwargs = run.call_args_list[1]
        assert 'two/setup.py' in args
        assert 'install' in args
        assert install[1].method == SETUPTOOLS

        args, kwargs = run.call_args_list[2]
        assert 'install' in args
        assert '-r' in args
        assert 'three.txt' in args

    @patch('readthedocs.doc_builder.environments.BuildEnvironment.run')
    def test_system_packages(self, run, checkout_path, tmpdir):
        checkout_path.return_value = str(tmpdir)
        self.create_config_file(
            tmpdir,
            {
                'python': {
                    'system_packages': True,
                },
            },
        )

        update_docs = self.get_update_docs_task()
        config = update_docs.config

        python_env = Virtualenv(
            version=self.version,
            build_env=update_docs.build_env,
            config=config,
        )
        update_docs.python_env = python_env
        update_docs.python_env.setup_base()

        args, kwargs = run.call_args

        assert '--system-site-packages' in args
        assert config.python.use_system_site_packages

    @pytest.mark.parametrize(
        'value,result',
        [
            ('html', 'sphinx'),
            ('htmldir', 'sphinx_htmldir'),
            ('singlehtml', 'sphinx_singlehtml'),
        ],
    )
    @patch('readthedocs.projects.tasks.get_builder_class')
    def test_sphinx_builder(
            self, get_builder_class, checkout_path, value, result, tmpdir,
    ):
        checkout_path.return_value = str(tmpdir)
        self.create_config_file(tmpdir, {'sphinx': {'builder': value}})

        self.project.documentation_type = result
        self.project.save()

        update_docs = self.get_update_docs_task()
        update_docs.build_docs_html()

        get_builder_class.assert_called_with(result)

    @pytest.mark.skip(
        'This test is not compatible with the new validation around doctype.',
    )
    @patch('readthedocs.projects.tasks.get_builder_class')
    def test_sphinx_builder_default(
            self, get_builder_class, checkout_path, tmpdir,
    ):
        checkout_path.return_value = str(tmpdir)
        self.create_config_file(tmpdir, {})

        self.project.documentation_type = 'mkdocs'
        self.project.save()

        update_docs = self.get_update_docs_task()
        update_docs.build_docs_html()

        get_builder_class.assert_called_with('sphinx')

    @patch('readthedocs.doc_builder.backends.sphinx.BaseSphinx.move')
    @patch('readthedocs.doc_builder.backends.sphinx.BaseSphinx.append_conf')
    @patch('readthedocs.doc_builder.backends.sphinx.BaseSphinx.run')
    def test_sphinx_configuration_default(
            self, run, append_conf, move, checkout_path, tmpdir,
    ):
        """Should be default to find a conf.py file."""
        checkout_path.return_value = str(tmpdir)

        apply_fs(tmpdir, {'conf.py': ''})
        self.create_config_file(tmpdir, {})
        self.project.conf_py_file = ''
        self.project.save()

        update_docs = self.get_update_docs_task()
        config = update_docs.config
        python_env = Virtualenv(
            version=self.version,
            build_env=update_docs.build_env,
            config=config,
        )
        update_docs.python_env = python_env

        update_docs.build_docs_html()

        args, kwargs = run.call_args
        assert kwargs['cwd'] == str(tmpdir)
        append_conf.assert_called_once()
        move.assert_called_once()

    @patch('readthedocs.doc_builder.backends.sphinx.BaseSphinx.move')
    @patch('readthedocs.doc_builder.backends.sphinx.BaseSphinx.append_conf')
    @patch('readthedocs.doc_builder.backends.sphinx.BaseSphinx.run')
    def test_sphinx_configuration_default(
            self, run, append_conf, move, checkout_path, tmpdir,
    ):
        """Should be default to find a conf.py file."""
        checkout_path.return_value = str(tmpdir)

        apply_fs(tmpdir, {'conf.py': ''})
        self.create_config_file(tmpdir, {})
        self.project.conf_py_file = ''
        self.project.save()

        update_docs = self.get_update_docs_task()
        config = update_docs.config
        python_env = Virtualenv(
            version=self.version,
            build_env=update_docs.build_env,
            config=config,
        )
        update_docs.python_env = python_env

        update_docs.build_docs_html()

        args, kwargs = run.call_args
        assert kwargs['cwd'] == str(tmpdir)
        append_conf.assert_called_once()
        move.assert_called_once()

    @patch('readthedocs.doc_builder.backends.sphinx.BaseSphinx.move')
    @patch('readthedocs.doc_builder.backends.sphinx.BaseSphinx.append_conf')
    @patch('readthedocs.doc_builder.backends.sphinx.BaseSphinx.run')
    def test_sphinx_configuration(
            self, run, append_conf, move, checkout_path, tmpdir,
    ):
        checkout_path.return_value = str(tmpdir)
        apply_fs(
            tmpdir, {
                'conf.py': '',
                'docx': {
                    'conf.py': '',
                },
            },
        )
        self.create_config_file(
            tmpdir,
            {
                'sphinx': {
                    'configuration': 'docx/conf.py',
                },
            },
        )

        update_docs = self.get_update_docs_task()
        config = update_docs.config
        python_env = Virtualenv(
            version=self.version,
            build_env=update_docs.build_env,
            config=config,
        )
        update_docs.python_env = python_env

        update_docs.build_docs_html()

        args, kwargs = run.call_args
        assert kwargs['cwd'] == path.join(str(tmpdir), 'docx')
        append_conf.assert_called_once()
        move.assert_called_once()

    @patch('readthedocs.doc_builder.backends.sphinx.BaseSphinx.move')
    @patch('readthedocs.doc_builder.backends.sphinx.BaseSphinx.append_conf')
    @patch('readthedocs.doc_builder.backends.sphinx.BaseSphinx.run')
    def test_sphinx_fail_on_warning(
            self, run, append_conf, move, checkout_path, tmpdir,
    ):
        checkout_path.return_value = str(tmpdir)
        apply_fs(
            tmpdir, {
                'docx': {
                    'conf.py': '',
                },
            },
        )
        self.create_config_file(
            tmpdir,
            {
                'sphinx': {
                    'configuration': 'docx/conf.py',
                    'fail_on_warning': True,
                },
            },
        )

        update_docs = self.get_update_docs_task()
        config = update_docs.config
        python_env = Virtualenv(
            version=self.version,
            build_env=update_docs.build_env,
            config=config,
        )
        update_docs.python_env = python_env

        update_docs.build_docs_html()

        args, kwargs = run.call_args
        assert '-W' in args
        append_conf.assert_called_once()
        move.assert_called_once()

    @patch('readthedocs.doc_builder.backends.mkdocs.BaseMkdocs.move')
    @patch('readthedocs.doc_builder.backends.mkdocs.BaseMkdocs.append_conf')
    @patch('readthedocs.doc_builder.backends.mkdocs.BaseMkdocs.run')
    def test_mkdocs_configuration(
            self, run, append_conf, move, checkout_path, tmpdir,
    ):
        checkout_path.return_value = str(tmpdir)
        apply_fs(
            tmpdir, {
                'mkdocs.yml': '',
                'docx': {
                    'mkdocs.yml': '',
                },
            },
        )
        self.create_config_file(
            tmpdir,
            {
                'mkdocs': {
                    'configuration': 'docx/mkdocs.yml',
                },
            },
        )
        self.project.documentation_type = 'mkdocs'
        self.project.save()

        update_docs = self.get_update_docs_task()
        config = update_docs.config
        python_env = Virtualenv(
            version=self.version,
            build_env=update_docs.build_env,
            config=config,
        )
        update_docs.python_env = python_env

        update_docs.build_docs_html()

        args, kwargs = run.call_args
        assert '--config-file' in args
        assert path.join(str(tmpdir), 'docx/mkdocs.yml') in args
        append_conf.assert_called_once()
        move.assert_called_once()

    @patch('readthedocs.doc_builder.backends.mkdocs.BaseMkdocs.move')
    @patch('readthedocs.doc_builder.backends.mkdocs.BaseMkdocs.append_conf')
    @patch('readthedocs.doc_builder.backends.mkdocs.BaseMkdocs.run')
    def test_mkdocs_fail_on_warning(
            self, run, append_conf, move, checkout_path, tmpdir,
    ):
        checkout_path.return_value = str(tmpdir)
        apply_fs(
            tmpdir, {
                'docx': {
                    'mkdocs.yml': '',
                },
            },
        )
        self.create_config_file(
            tmpdir,
            {
                'mkdocs': {
                    'configuration': 'docx/mkdocs.yml',
                    'fail_on_warning': True,
                },
            },
        )
        self.project.documentation_type = 'mkdocs'
        self.project.save()

        update_docs = self.get_update_docs_task()
        config = update_docs.config
        python_env = Virtualenv(
            version=self.version,
            build_env=update_docs.build_env,
            config=config,
        )
        update_docs.python_env = python_env

        update_docs.build_docs_html()

        args, kwargs = run.call_args
        assert '--strict' in args
        append_conf.assert_called_once()
        move.assert_called_once()

    @pytest.mark.parametrize(
        'value,expected', [
            (ALL, ['one', 'two', 'three']),
            (['one', 'two'], ['one', 'two']),
        ],
    )
    @patch('readthedocs.vcs_support.backends.git.Backend.checkout_submodules')
    def test_submodules_include(
        self, checkout_submodules,
        checkout_path, tmpdir, value, expected,
    ):
        checkout_path.return_value = str(tmpdir)
        self.create_config_file(
            tmpdir,
            {
                'submodules': {
                    'include': value,
                },
            },
        )

        git_repo = make_git_repo(str(tmpdir))
        create_git_submodule(git_repo, 'one')
        create_git_submodule(git_repo, 'two')
        create_git_submodule(git_repo, 'three')

        update_docs = self.get_update_docs_task()
        checkout_path.return_value = git_repo
        update_docs.additional_vcs_operations()

        args, kwargs = checkout_submodules.call_args
        assert set(args[0]) == set(expected)
        assert update_docs.config.submodules.recursive is False

    @patch('readthedocs.vcs_support.backends.git.Backend.checkout_submodules')
    def test_submodules_exclude(
        self, checkout_submodules,
        checkout_path, tmpdir,
    ):
        checkout_path.return_value = str(tmpdir)
        self.create_config_file(
            tmpdir,
            {
                'submodules': {
                    'exclude': ['one'],
                    'recursive': True,
                },
            },
        )

        git_repo = make_git_repo(str(tmpdir))
        create_git_submodule(git_repo, 'one')
        create_git_submodule(git_repo, 'two')
        create_git_submodule(git_repo, 'three')

        update_docs = self.get_update_docs_task()
        checkout_path.return_value = git_repo
        update_docs.additional_vcs_operations()

        args, kwargs = checkout_submodules.call_args
        assert set(args[0]) == {'two', 'three'}
        assert update_docs.config.submodules.recursive is True

    @patch('readthedocs.vcs_support.backends.git.Backend.checkout_submodules')
    def test_submodules_exclude_all(
        self, checkout_submodules,
        checkout_path, tmpdir,
    ):
        checkout_path.return_value = str(tmpdir)
        self.create_config_file(
            tmpdir,
            {
                'submodules': {
                    'exclude': ALL,
                    'recursive': True,
                },
            },
        )

        git_repo = make_git_repo(str(tmpdir))
        create_git_submodule(git_repo, 'one')
        create_git_submodule(git_repo, 'two')
        create_git_submodule(git_repo, 'three')

        update_docs = self.get_update_docs_task()
        checkout_path.return_value = git_repo
        update_docs.additional_vcs_operations()

        checkout_submodules.assert_not_called()

    @patch('readthedocs.vcs_support.backends.git.Backend.checkout_submodules')
    def test_submodules_default_exclude_all(
        self, checkout_submodules,
        checkout_path, tmpdir,
    ):

        checkout_path.return_value = str(tmpdir)
        self.create_config_file(
            tmpdir,
            {},
        )

        git_repo = make_git_repo(str(tmpdir))
        create_git_submodule(git_repo, 'one')
        create_git_submodule(git_repo, 'two')
        create_git_submodule(git_repo, 'three')

        update_docs = self.get_update_docs_task()
        checkout_path.return_value = git_repo
        update_docs.additional_vcs_operations()

        checkout_submodules.assert_not_called()<|MERGE_RESOLUTION|>--- conflicted
+++ resolved
@@ -1,15 +1,3 @@
-# -*- coding: utf-8 -*-
-<<<<<<< HEAD
-
-from __future__ import (
-    absolute_import,
-    division,
-    print_function,
-    unicode_literals,
-)
-
-=======
->>>>>>> 92563dfb
 import tempfile
 from os import path
 
@@ -197,15 +185,9 @@
     def test_install_project(self, load_config):
         load_config.side_effect = create_load()
         config = load_yaml_config(self.version)
-<<<<<<< HEAD
         self.assertEqual(len(config.python.install), 1)
         self.assertTrue(
             isinstance(config.python.install[0], PythonInstallRequirements)
-=======
-        self.assertEqual(
-            config.python.install_with_pip or config.python.install_with_setup,
-            False,
->>>>>>> 92563dfb
         )
 
         load_config.side_effect = create_load({
@@ -530,15 +512,11 @@
         base_path = self.create_config_file(
             tmpdir,
             {
-<<<<<<< HEAD
                 'python': {
                     'install': [{
-                        'requirements': requirements_file
+                        'requirements': requirements_file,
                     }],
                 },
-=======
-                'python': {'requirements': requirements_file},
->>>>>>> 92563dfb
             },
         )
 
@@ -567,7 +545,6 @@
         self.create_config_file(
             tmpdir,
             {
-<<<<<<< HEAD
                 'python': {
                     'install': [{
                         'path': '.',
@@ -575,10 +552,6 @@
                     }],
                 },
             }
-=======
-                'python': {'requirements': ''},
-            },
->>>>>>> 92563dfb
         )
 
         update_docs = self.get_update_docs_task()
@@ -606,7 +579,6 @@
         self.create_config_file(
             tmpdir,
             {
-<<<<<<< HEAD
                 'python': {
                     'install': [{
                         'path': '.',
@@ -614,10 +586,6 @@
                     }],
                 },
             }
-=======
-                'python': {'install': 'setup.py'},
-            },
->>>>>>> 92563dfb
         )
 
         update_docs = self.get_update_docs_task()
@@ -656,7 +624,6 @@
         self.create_config_file(
             tmpdir,
             {
-<<<<<<< HEAD
                 'python': {
                     'install': [{
                         'path': '.',
@@ -665,10 +632,6 @@
                     }],
                 },
             }
-=======
-                'python': {'install': 'pip'},
-            },
->>>>>>> 92563dfb
         )
 
         update_docs = self.get_update_docs_task()
@@ -702,7 +665,6 @@
             tmpdir,
             {
                 'python': {
-<<<<<<< HEAD
                     'install': [{
                         'path': 'one',
                         'method': 'pip',
@@ -715,12 +677,6 @@
                     }],
                 },
             }
-=======
-                    'install': 'pip',
-                    'extra_requirements': ['docs'],
-                },
-            },
->>>>>>> 92563dfb
         )
 
         update_docs = self.get_update_docs_task()
