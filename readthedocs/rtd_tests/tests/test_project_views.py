# -*- coding: utf-8 -*-

from datetime import timedelta

from mock import patch
from django.contrib.auth.models import User
from django.contrib.messages import constants as message_const
from django.http.response import HttpResponseRedirect
from django.test import TestCase
from django.urls import reverse
from django.utils import timezone
from django.views.generic.base import ContextMixin
from django_dynamic_fixture import get, new
from allauth.account.models import EmailAddress

from readthedocs.builds.models import Build, Version
<<<<<<< HEAD
from readthedocs.builds.constants import LATEST
from readthedocs.rtd_tests.base import (WizardTestCase, MockBuildTestCase,
                                        RequestFactoryTestMixin)
=======
>>>>>>> 2bf6e994
from readthedocs.oauth.models import RemoteRepository
from readthedocs.projects import tasks
from readthedocs.projects.exceptions import ProjectSpamError
from readthedocs.projects.models import Domain, Project
from readthedocs.projects.views.mixins import ProjectRelationMixin
from readthedocs.projects.views.private import ImportWizardView
from readthedocs.rtd_tests.base import (
    MockBuildTestCase,
    RequestFactoryTestMixin,
    WizardTestCase,
)


@patch('readthedocs.projects.views.private.trigger_build', lambda x: None)
class TestProfileMiddleware(RequestFactoryTestMixin, TestCase):

    wizard_class_slug = 'import_wizard_view'
    url = '/dashboard/import/manual/'

    def setUp(self):
        super().setUp()
        data = {
            'basics': {
                'name': 'foobar',
                'repo': 'http://example.com/foobar',
                'repo_type': 'git',
            },
            'extra': {
                'description': 'Describe foobar',
                'language': 'en',
                'documentation_type': 'sphinx',
            },
        }
        self.data = {}
        for key in data:
            self.data.update({('{}-{}'.format(key, k), v)
                              for (k, v) in list(data[key].items())})
        self.data['{}-current_step'.format(self.wizard_class_slug)] = 'extra'

    def test_profile_middleware_no_profile(self):
        """User without profile and isn't banned."""
        req = self.request('/projects/import', method='post', data=self.data)
        req.user = get(User, profile=None)
        resp = ImportWizardView.as_view()(req)
        self.assertEqual(resp.status_code, 302)
        self.assertEqual(resp['location'], '/projects/foobar/')

    @patch('readthedocs.projects.views.private.ProjectBasicsForm.clean')
    def test_profile_middleware_spam(self, form):
        """User will be banned."""
        form.side_effect = ProjectSpamError
        req = self.request('/projects/import', method='post', data=self.data)
        req.user = get(User)
        resp = ImportWizardView.as_view()(req)
        self.assertEqual(resp.status_code, 302)
        self.assertEqual(resp['location'], '/')
        self.assertTrue(req.user.profile.banned)

    def test_profile_middleware_banned(self):
        """User is banned."""
        req = self.request('/projects/import', method='post', data=self.data)
        req.user = get(User)
        req.user.profile.banned = True
        req.user.profile.save()
        self.assertTrue(req.user.profile.banned)
        resp = ImportWizardView.as_view()(req)
        self.assertEqual(resp.status_code, 302)
        self.assertEqual(resp['location'], '/')


class TestBasicsForm(WizardTestCase):

    wizard_class_slug = 'import_wizard_view'
    wizard_class = ImportWizardView
    url = '/dashboard/import/manual/'

    def setUp(self):
        self.user = get(User)
        self.step_data['basics'] = {
            'name': 'foobar',
            'repo': 'http://example.com/foobar',
            'repo_type': 'git',
        }

    def tearDown(self):
        Project.objects.filter(slug='foobar').delete()

    def request(self, *args, **kwargs):
        kwargs['user'] = self.user
        return super().request(*args, **kwargs)

    def test_form_pass(self):
        """Only submit the basics."""
        resp = self.post_step('basics')
        self.assertIsInstance(resp, HttpResponseRedirect)
        self.assertEqual(resp.status_code, 302)
        self.assertEqual(resp['location'], '/projects/foobar/')

        proj = Project.objects.get(name='foobar')
        self.assertIsNotNone(proj)
        for (key, val) in list(self.step_data['basics'].items()):
            self.assertEqual(getattr(proj, key), val)
        self.assertEqual(proj.documentation_type, 'sphinx')

    def test_remote_repository_is_added(self):
        remote_repo = get(RemoteRepository, users=[self.user])
        self.step_data['basics']['remote_repository'] = remote_repo.pk
        resp = self.post_step('basics')
        self.assertIsInstance(resp, HttpResponseRedirect)
        self.assertEqual(resp.status_code, 302)
        self.assertEqual(resp['location'], '/projects/foobar/')

        proj = Project.objects.get(name='foobar')
        self.assertIsNotNone(proj)
        self.assertEqual(proj.remote_repository, remote_repo)

    def test_remote_repository_is_not_added_for_wrong_user(self):
        user = get(User)
        remote_repo = get(RemoteRepository, users=[user])
        self.step_data['basics']['remote_repository'] = remote_repo.pk
        resp = self.post_step('basics')
        self.assertWizardFailure(resp, 'remote_repository')

    def test_form_missing(self):
        """Submit form with missing data, expect to get failures."""
        self.step_data['basics'] = {'advanced': True}
        resp = self.post_step('basics')
        self.assertWizardFailure(resp, 'name')
        self.assertWizardFailure(resp, 'repo_type')


class TestAdvancedForm(TestBasicsForm):

    def setUp(self):
        super().setUp()
        self.step_data['basics']['advanced'] = True
        self.step_data['extra'] = {
            'description': 'Describe foobar',
            'language': 'en',
            'documentation_type': 'sphinx',
            'tags': 'foo, bar, baz',
        }

    def test_form_pass(self):
        """Test all forms pass validation."""
        resp = self.post_step('basics')
        self.assertWizardResponse(resp, 'extra')
        resp = self.post_step('extra', session=list(resp._request.session.items()))
        self.assertIsInstance(resp, HttpResponseRedirect)
        self.assertEqual(resp.status_code, 302)
        self.assertEqual(resp['location'], '/projects/foobar/')

        proj = Project.objects.get(name='foobar')
        self.assertIsNotNone(proj)
        data = self.step_data['basics']
        del data['advanced']
        del self.step_data['extra']['tags']
        self.assertCountEqual(
            [tag.name for tag in proj.tags.all()],
            ['bar', 'baz', 'foo'],
        )
        data.update(self.step_data['extra'])
        for (key, val) in list(data.items()):
            self.assertEqual(getattr(proj, key), val)

    def test_form_missing_extra(self):
        """Submit extra form with missing data, expect to get failures."""
        # Remove extra data to trigger validation errors
        self.step_data['extra'] = {}

        resp = self.post_step('basics')
        self.assertWizardResponse(resp, 'extra')
        resp = self.post_step('extra', session=list(resp._request.session.items()))

        self.assertWizardFailure(resp, 'language')
        self.assertWizardFailure(resp, 'documentation_type')

    def test_remote_repository_is_added(self):
        remote_repo = get(RemoteRepository, users=[self.user])
        self.step_data['basics']['remote_repository'] = remote_repo.pk
        resp = self.post_step('basics')
        self.assertWizardResponse(resp, 'extra')
        resp = self.post_step('extra', session=list(resp._request.session.items()))
        self.assertIsInstance(resp, HttpResponseRedirect)
        self.assertEqual(resp.status_code, 302)
        self.assertEqual(resp['location'], '/projects/foobar/')

        proj = Project.objects.get(name='foobar')
        self.assertIsNotNone(proj)
        self.assertEqual(proj.remote_repository, remote_repo)

    @patch(
        'readthedocs.projects.views.private.ProjectExtraForm.clean_description',
        create=True,
    )
    def test_form_spam(self, mocked_validator):
        """Don't add project on a spammy description."""
        self.user.date_joined = timezone.now() - timedelta(days=365)
        self.user.save()
        mocked_validator.side_effect = ProjectSpamError

        with self.assertRaises(Project.DoesNotExist):
            proj = Project.objects.get(name='foobar')

        resp = self.post_step('basics')
        self.assertWizardResponse(resp, 'extra')
        resp = self.post_step('extra', session=list(resp._request.session.items()))
        self.assertIsInstance(resp, HttpResponseRedirect)
        self.assertEqual(resp.status_code, 302)
        self.assertEqual(resp['location'], '/')

        with self.assertRaises(Project.DoesNotExist):
            proj = Project.objects.get(name='foobar')
        self.assertFalse(self.user.profile.banned)

    @patch(
        'readthedocs.projects.views.private.ProjectExtraForm.clean_description',
        create=True,
    )
    def test_form_spam_ban_user(self, mocked_validator):
        """Don't add spam and ban new user."""
        self.user.date_joined = timezone.now()
        self.user.save()
        mocked_validator.side_effect = ProjectSpamError

        with self.assertRaises(Project.DoesNotExist):
            proj = Project.objects.get(name='foobar')

        resp = self.post_step('basics')
        self.assertWizardResponse(resp, 'extra')
        resp = self.post_step('extra', session=list(resp._request.session.items()))
        self.assertIsInstance(resp, HttpResponseRedirect)
        self.assertEqual(resp.status_code, 302)
        self.assertEqual(resp['location'], '/')

        with self.assertRaises(Project.DoesNotExist):
            proj = Project.objects.get(name='foobar')
        self.assertTrue(self.user.profile.banned)


class TestImportDemoView(MockBuildTestCase):
    """Test project import demo view."""

    fixtures = ['test_data', 'eric']

    def setUp(self):
        self.client.login(username='eric', password='test')

    def test_import_demo_pass(self):
        resp = self.client.get('/dashboard/import/manual/demo/')
        self.assertEqual(resp.status_code, 302)
        self.assertEqual(resp['Location'], '/projects/eric-demo/')
        resp_redir = self.client.get(resp['Location'])
        self.assertEqual(resp_redir.status_code, 200)
        messages = list(resp_redir.context['messages'])
        self.assertEqual(messages[0].level, message_const.SUCCESS)

    def test_import_demo_already_imported(self):
        """Import demo project multiple times, expect failure 2nd post."""
        self.test_import_demo_pass()
        project = Project.objects.get(slug='eric-demo')

        resp = self.client.get('/dashboard/import/manual/demo/')
        self.assertEqual(resp.status_code, 302)
        self.assertEqual(resp['Location'], '/projects/eric-demo/')

        resp_redir = self.client.get(resp['Location'])
        self.assertEqual(resp_redir.status_code, 200)
        messages = list(resp_redir.context['messages'])
        self.assertEqual(messages[0].level, message_const.SUCCESS)

        self.assertEqual(
            project,
            Project.objects.get(slug='eric-demo'),
        )

    def test_import_demo_another_user_imported(self):
        """Import demo project after another user, expect success."""
        self.test_import_demo_pass()
        project = Project.objects.get(slug='eric-demo')

        self.client.logout()
        self.client.login(username='test', password='test')
        resp = self.client.get('/dashboard/import/manual/demo/')
        self.assertEqual(resp.status_code, 302)
        self.assertEqual(resp['Location'], '/projects/test-demo/')

        resp_redir = self.client.get(resp['Location'])
        self.assertEqual(resp_redir.status_code, 200)
        messages = list(resp_redir.context['messages'])
        self.assertEqual(messages[0].level, message_const.SUCCESS)

    def test_import_demo_imported_renamed(self):
        """If the demo project is renamed, don't import another."""
        self.test_import_demo_pass()
        project = Project.objects.get(slug='eric-demo')
        project.name = 'eric-demo-foobar'
        project.save()

        resp = self.client.get('/dashboard/import/manual/demo/')
        self.assertEqual(resp.status_code, 302)
        self.assertEqual(resp['Location'], '/projects/eric-demo/')

        resp_redir = self.client.get(resp['Location'])
        self.assertEqual(resp_redir.status_code, 200)
        messages = list(resp_redir.context['messages'])
        self.assertEqual(messages[0].level, message_const.SUCCESS)
        self.assertRegex(
            messages[0].message,
            r'already imported',
        )

        self.assertEqual(
            project,
            Project.objects.get(slug='eric-demo'),
        )

    def test_import_demo_imported_duplicate(self):
        """
        If a project exists with same name, expect a failure importing demo.

        This should be edge case, user would have to import a project (not the
        demo project), named user-demo, and then manually enter the demo import
        URL, as the onboarding isn't shown when projects > 0
        """
        self.test_import_demo_pass()
        project = Project.objects.get(slug='eric-demo')
        project.repo = 'file:///foobar'
        project.save()

        # Setting the primary and verified email of the test user.
        user = User.objects.get(username='eric')
        user_email = get(EmailAddress, user=user, primary=True, verified=True)

        resp = self.client.get('/dashboard/import/manual/demo/')
        self.assertEqual(resp.status_code, 302)
        self.assertEqual(resp['Location'], '/dashboard/')

        resp_redir = self.client.get(resp['Location'])
        self.assertEqual(resp_redir.status_code, 200)
        messages = list(resp_redir.context['messages'])
        self.assertEqual(messages[0].level, message_const.ERROR)
        self.assertRegex(
            messages[0].message,
            r'There was a problem',
        )

        self.assertEqual(
            project,
            Project.objects.get(slug='eric-demo'),
        )


class TestPublicViews(MockBuildTestCase):
    def setUp(self):
        self.pip = get(Project, slug='pip')

    def test_project_download_media(self):
        url = reverse('project_download_media', args=[self.pip.slug, 'pdf', LATEST])
        response = self.client.get(url)
        self.assertEqual(response.status_code, 302)


class TestPrivateViews(MockBuildTestCase):
    def setUp(self):
        self.user = new(User, username='eric')
        self.user.set_password('test')
        self.user.save()
        self.client.login(username='eric', password='test')

    def test_versions_page(self):
        pip = get(Project, slug='pip', users=[self.user])
        pip.versions.create(verbose_name='1.0')

        response = self.client.get('/projects/pip/versions/')
        self.assertEqual(response.status_code, 200)

        # Test if the versions page works with a version that contains a slash.
        # That broke in the past, see issue #1176.
        pip.versions.create(verbose_name='1.0/with-slash')

        response = self.client.get('/projects/pip/versions/')
        self.assertEqual(response.status_code, 200)

    def test_delete_project(self):
        project = get(Project, slug='pip', users=[self.user])

        response = self.client.get('/dashboard/pip/delete/')
        self.assertEqual(response.status_code, 200)

        with patch('readthedocs.projects.views.private.broadcast') as broadcast:
            response = self.client.post('/dashboard/pip/delete/')
            self.assertEqual(response.status_code, 302)
            self.assertFalse(Project.objects.filter(slug='pip').exists())
            broadcast.assert_called_with(
                type='app',
                task=tasks.remove_dirs,
                args=[(project.doc_path,)],
            )

    def test_subproject_create(self):
        project = get(Project, slug='pip', users=[self.user])
        subproject = get(Project, users=[self.user])

        with patch('readthedocs.projects.views.private.broadcast') as broadcast:
            response = self.client.post(
                '/dashboard/pip/subprojects/create/',
                data={'child': subproject.pk},
            )
            self.assertEqual(response.status_code, 302)
            broadcast.assert_called_with(
                type='app',
                task=tasks.symlink_subproject,
                args=[project.pk],
            )


class TestPrivateMixins(MockBuildTestCase):

    def setUp(self):
        self.project = get(Project, slug='kong')
        self.domain = get(Domain, project=self.project)

    def test_project_relation(self):
        """Class using project relation mixin class."""

        class FoobarView(ProjectRelationMixin, ContextMixin):
            model = Domain

            def get_project_queryset(self):
                # Don't test this as a view with a request.user
                return Project.objects.all()

        view = FoobarView()
        view.kwargs = {'project_slug': 'kong'}
        self.assertEqual(view.get_project(), self.project)
        self.assertEqual(view.get_queryset().first(), self.domain)
        self.assertEqual(view.get_context_data()['project'], self.project)


class TestBadges(TestCase):
    """Test a static badge asset is served for each build."""

    def setUp(self):
        self.BADGE_PATH = 'projects/badges/%s-%s.svg'
        self.project = get(Project, slug='badgey')
        self.version = Version.objects.get(project=self.project)
        self.badge_url = reverse('project_badge', args=[self.project.slug])

    def test_unknown_badge(self):
        res = self.client.get(self.badge_url, {'version': self.version.slug})
        self.assertContains(res, 'unknown')

        # Unknown project
        unknown_project_url = reverse('project_badge', args=['fake-project'])
        res = self.client.get(unknown_project_url, {'version': 'latest'})
        self.assertContains(res, 'unknown')

    def test_passing_badge(self):
        get(Build, project=self.project, version=self.version, success=True)
        res = self.client.get(self.badge_url, {'version': self.version.slug})
        self.assertContains(res, 'passing')
        self.assertEqual(res['Content-Type'], 'image/svg+xml')

    def test_failing_badge(self):
        get(Build, project=self.project, version=self.version, success=False)
        res = self.client.get(self.badge_url, {'version': self.version.slug})
        self.assertContains(res, 'failing')

    def test_plastic_failing_badge(self):
        get(Build, project=self.project, version=self.version, success=False)
        res = self.client.get(self.badge_url, {'version': self.version.slug, 'style': 'plastic'})
        self.assertContains(res, 'failing')

        # The plastic badge has slightly more rounding
        self.assertContains(res, 'rx="4"')

    def test_social_passing_badge(self):
        get(Build, project=self.project, version=self.version, success=True)
        res = self.client.get(self.badge_url, {'version': self.version.slug, 'style': 'social'})
        self.assertContains(res, 'passing')

        # The social badge (but not the other badges) has this element
        self.assertContains(res, 'rlink')


class TestTags(TestCase):
    def test_project_filtering_work_with_tags_with_space_in_name(self):
        pip = get(Project, slug='pip')
        pip.tags.add('tag with space')
        response = self.client.get('/projects/tags/tag-with-space/')
        self.assertContains(response, '"/projects/pip/"')<|MERGE_RESOLUTION|>--- conflicted
+++ resolved
@@ -13,13 +13,8 @@
 from django_dynamic_fixture import get, new
 from allauth.account.models import EmailAddress
 
+from readthedocs.builds.constants import LATEST
 from readthedocs.builds.models import Build, Version
-<<<<<<< HEAD
-from readthedocs.builds.constants import LATEST
-from readthedocs.rtd_tests.base import (WizardTestCase, MockBuildTestCase,
-                                        RequestFactoryTestMixin)
-=======
->>>>>>> 2bf6e994
 from readthedocs.oauth.models import RemoteRepository
 from readthedocs.projects import tasks
 from readthedocs.projects.exceptions import ProjectSpamError
