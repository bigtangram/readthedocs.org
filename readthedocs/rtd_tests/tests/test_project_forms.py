import mock
from django.contrib.auth.models import User
from django.test import TestCase
from django.test.utils import override_settings
from django.utils.translation import ugettext_lazy as _
from django_dynamic_fixture import get
from textclassifier.validators import ClassifierValidator
<<<<<<< HEAD

from readthedocs.builds.constants import LATEST, STABLE, EXTERNAL
=======
from readthedocs.builds.constants import LATEST, STABLE
>>>>>>> c91b3326
from readthedocs.builds.models import Version
from readthedocs.projects.constants import (
    PRIVATE,
    PRIVACY_CHOICES,
    PROTECTED,
    PUBLIC,
    REPO_TYPE_GIT,
    REPO_TYPE_HG,
)
from readthedocs.projects.exceptions import ProjectSpamError
from readthedocs.projects.forms import (
    EmailHookForm,
    EnvironmentVariableForm,
    ProjectAdvancedForm,
    ProjectBasicsForm,
    ProjectExtraForm,
    TranslationForm,
    UpdateProjectForm,
    WebHookForm,
)
from readthedocs.projects.models import EnvironmentVariable, Project


class TestProjectForms(TestCase):

    @mock.patch.object(ClassifierValidator, '__call__')
    def test_form_spam(self, mocked_validator):
        """Form description field fails spam validation."""
        mocked_validator.side_effect = ProjectSpamError

        data = {
            'description': 'foo',
            'documentation_type': 'sphinx',
            'language': 'en',
        }
        form = ProjectExtraForm(data)
        with self.assertRaises(ProjectSpamError):
            form.is_valid()

    def test_import_repo_url(self):
        """Validate different type of repository URLs on importing a Project."""

        common_urls = [
            # Invalid
            ('./path/to/relative/folder', False),
            ('../../path/to/relative/folder', False),
            ('../../path/to/@/folder', False),
            ('/path/to/local/folder', False),
            ('/path/to/@/folder', False),
            ('file:///path/to/local/folder', False),
            ('file:///path/to/@/folder', False),
            ('github.com/humitos/foo', False),
            ('https://github.com/|/foo', False),
            ('git://github.com/&&/foo', False),
            # Valid
            ('git://github.com/humitos/foo', True),
            ('http://github.com/humitos/foo', True),
            ('https://github.com/humitos/foo', True),
            ('http://gitlab.com/humitos/foo', True),
            ('http://bitbucket.com/humitos/foo', True),
            ('ftp://ftpserver.com/humitos/foo', True),
            ('ftps://ftpserver.com/humitos/foo', True),
            ('lp:zaraza', True),
        ]

        public_urls = [
            ('git@github.com:humitos/foo', False),
            ('ssh://git@github.com/humitos/foo', False),
            ('ssh+git://github.com/humitos/foo', False),
            ('strangeuser@bitbucket.org:strangeuser/readthedocs.git', False),
            ('user@one-ssh.domain.com:22/_ssh/docs', False),
        ] + common_urls

        private_urls = [
            ('git@github.com:humitos/foo', True),
            ('ssh://git@github.com/humitos/foo', True),
            ('ssh+git://github.com/humitos/foo', True),
            ('strangeuser@bitbucket.org:strangeuser/readthedocs.git', True),
            ('user@one-ssh.domain.com:22/_ssh/docs', True),
        ] + common_urls

        with override_settings(ALLOW_PRIVATE_REPOS=False):
            for url, valid in public_urls:
                initial = {
                    'name': 'foo',
                    'repo_type': 'git',
                    'repo': url,
                }
                form = ProjectBasicsForm(initial)
                self.assertEqual(form.is_valid(), valid, msg=url)

        with override_settings(ALLOW_PRIVATE_REPOS=True):
            for url, valid in private_urls:
                initial = {
                    'name': 'foo',
                    'repo_type': 'git',
                    'repo': url,
                }
                form = ProjectBasicsForm(initial)
                self.assertEqual(form.is_valid(), valid, msg=url)

    def test_empty_slug(self):
        initial = {
            'name': "''",
            'repo_type': 'git',
            'repo': 'https://github.com/user/repository',
        }
        form = ProjectBasicsForm(initial)
        self.assertFalse(form.is_valid())
        self.assertIn('name', form.errors)

    def test_changing_vcs_should_change_latest(self):
        """When changing the project's VCS, latest should be changed too."""
        project = get(Project, repo_type=REPO_TYPE_HG, default_branch=None)
        latest = project.versions.get(slug=LATEST)
        self.assertEqual(latest.identifier, 'default')

        form = ProjectBasicsForm(
            {
                'repo': 'http://github.com/test/test',
                'name': 'name',
                'repo_type': REPO_TYPE_GIT,
            },
            instance=project,
        )
        self.assertTrue(form.is_valid())
        form.save()
        latest.refresh_from_db()
        self.assertEqual(latest.identifier, 'master')

    def test_changing_vcs_should_not_change_latest_is_not_none(self):
        """
        When changing the project's VCS,
        we should respect the custom default branch.
        """
        project = get(Project, repo_type=REPO_TYPE_HG, default_branch='custom')
        latest = project.versions.get(slug=LATEST)
        self.assertEqual(latest.identifier, 'custom')

        form = ProjectBasicsForm(
            {
                'repo': 'http://github.com/test/test',
                'name': 'name',
                'repo_type': REPO_TYPE_GIT,
            },
            instance=project,
        )
        self.assertTrue(form.is_valid())
        form.save()
        latest.refresh_from_db()
        self.assertEqual(latest.identifier, 'custom')

    def test_length_of_tags(self):
        data = {
            'documentation_type': 'sphinx',
            'language': 'en',
        }
        data['tags'] = '{},{}'.format('a'*50, 'b'*99)
        form = ProjectExtraForm(data)
        self.assertTrue(form.is_valid())

        data['tags'] = '{},{}'.format('a'*90, 'b'*100)
        form = ProjectExtraForm(data)
        self.assertTrue(form.is_valid())

        data['tags'] = '{},{}'.format('a'*99, 'b'*101)
        form = ProjectExtraForm(data)
        self.assertFalse(form.is_valid())
        self.assertTrue(form.has_error('tags'))
        error_msg = 'Length of each tag must be less than or equal to 100 characters.'
        self.assertDictEqual(form.errors, {'tags': [error_msg]})

    def test_strip_repo_url(self):
        form = ProjectBasicsForm({
            'name': 'foo',
            'repo_type': 'git',
            'repo': 'https://github.com/rtfd/readthedocs.org/'
        })
        self.assertTrue(form.is_valid())
        self.assertEqual(
            form.cleaned_data['repo'],
            'https://github.com/rtfd/readthedocs.org'
        )


class TestProjectAdvancedForm(TestCase):

    def setUp(self):
        self.project = get(Project)
        get(
            Version,
            project=self.project,
            slug='public-1',
            active=True,
            privacy_level=PUBLIC,
            identifier='public-1',
            verbose_name='public-1',
        )
        get(
            Version,
            project=self.project,
            slug='public-2',
            active=True,
            privacy_level=PUBLIC,
            identifier='public-2',
            verbose_name='public-2',
        )
        get(
            Version,
            project=self.project,
            slug='public-3',
            active=False,
            privacy_level=PROTECTED,
            identifier='public-3',
            verbose_name='public-3',
        )
        get(
            Version,
            project=self.project,
            slug='public-4',
            active=False,
            privacy_level=PUBLIC,
            identifier='public/4',
            verbose_name='public/4',
        )
        get(
            Version,
            project=self.project,
            slug='private',
            active=True,
            privacy_level=PRIVATE,
            identifier='private',
            verbose_name='private',
        )
        get(
            Version,
            project=self.project,
            slug='protected',
            active=True,
            privacy_level=PROTECTED,
            identifier='protected',
            verbose_name='protected',
        )

    def test_list_only_active_versions_on_default_version(self):
        form = ProjectAdvancedForm(instance=self.project)
        # This version is created automatically by the project on save
        self.assertTrue(self.project.versions.filter(slug=LATEST).exists())
        self.assertEqual(
            {
                slug
                for slug, _ in form.fields['default_version'].widget.choices
            },
            {'latest', 'public-1', 'public-2', 'private', 'protected'},
        )

    def test_default_version_field_if_no_active_version(self):
        project_1 = get(Project)
        project_1.versions.filter(active=True).update(active=False)

        # No active versions of project exists
        self.assertFalse(project_1.versions.filter(active=True).exists())

        form = ProjectAdvancedForm(instance=project_1)
        self.assertTrue(form.fields['default_version'].widget.attrs['readonly'])
        self.assertEqual(form.fields['default_version'].initial, 'latest')

    def test_hide_protected_privacy_level_new_objects(self):
        """
        Test PROTECTED is only allowed in old objects.

        New projects are not allowed to set the privacy level as protected.
        """
        # New default object
        project = get(Project)
        form = ProjectAdvancedForm(instance=project)

        privacy_choices = list(PRIVACY_CHOICES)
        privacy_choices.remove((PROTECTED, _('Protected')))
        self.assertEqual(form.fields['privacy_level'].choices, privacy_choices)

        # "Old" object with privacy_level previously set as protected
        project = get(
            Project,
            privacy_level=PROTECTED,
        )
        form = ProjectAdvancedForm(instance=project)
        self.assertEqual(form.fields['privacy_level'].choices, list(PRIVACY_CHOICES))


class TestProjectAdvancedFormDefaultBranch(TestCase):

    def setUp(self):
        self.project = get(Project)
        user_created_stable_version = get(
            Version,
            project=self.project,
            slug='stable',
            active=True,
            privacy_level=PUBLIC,
            identifier='ab96cbff71a8f40a4340aaf9d12e6c10',
            verbose_name='stable',
        )
        get(
            Version,
            project=self.project,
            slug='public-1',
            active=True,
            privacy_level=PUBLIC,
            identifier='public-1',
            verbose_name='public-1',
        )
        get(
            Version,
            project=self.project,
            slug='private',
            active=True,
            privacy_level=PRIVATE,
            identifier='private',
            verbose_name='private',
        )
        get(
            Version,
            project=self.project,
            slug='protected',
            active=True,
            privacy_level=PROTECTED,
            identifier='protected',
            verbose_name='protected',
        )

    def test_list_only_non_auto_generated_versions_in_default_branch_choices(self):
        form = ProjectAdvancedForm(instance=self.project)
        # This version is created automatically by the project on save
        latest = self.project.versions.filter(slug=LATEST)
        self.assertTrue(latest.exists())
        # show only the versions that are not auto generated as choices
        self.assertEqual(
            {
                identifier
                for identifier, _ in form.fields['default_branch'].widget.choices
            },
            {
                None, 'stable', 'public-1', 'protected', 'private',
            },
        )
        # Auto generated version `latest` should not be among the choices
        self.assertNotIn(
            latest.first().verbose_name,
            [identifier for identifier, _ in form.fields[
                'default_branch'].widget.choices],
        )

    def test_list_user_created_latest_and_stable_versions_in_default_branch_choices(self):
        self.project.versions.filter(slug=LATEST).first().delete()
        user_created_latest_version = get(
            Version,
            project=self.project,
            slug='latest',
            active=True,
            privacy_level=PUBLIC,
            identifier='ab96cbff71a8f40a4240aaf9d12e6c10',
            verbose_name='latest',
        )
        form = ProjectAdvancedForm(instance=self.project)
        # This version is created by the user
        latest = self.project.versions.filter(slug=LATEST)
        # This version is created by the user
        stable = self.project.versions.filter(slug=STABLE)

        self.assertIn(
            latest.first().verbose_name,
            [identifier for identifier, _ in form.fields[
                'default_branch'].widget.choices],
        )
        self.assertIn(
            stable.first().verbose_name,
            [identifier for identifier, _ in form.fields[
                'default_branch'].widget.choices],
        )

    def test_commit_name_not_in_default_branch_choices(self):
        form = ProjectAdvancedForm(instance=self.project)
        # This version is created by the user
        latest = self.project.versions.filter(slug=LATEST)
        # This version is created by the user
        stable = self.project.versions.filter(slug=STABLE)

        # `commit_name` can not be used as the value for the choices
        self.assertNotIn(
            latest.first().commit_name,
            [identifier for identifier, _ in form.fields[
                'default_branch'].widget.choices],
        )
        self.assertNotIn(
            stable.first().commit_name,
            [identifier for identifier, _ in form.fields[
                'default_branch'].widget.choices],
        )

    def test_external_version_not_in_default_branch_choices(self):
        external_version = get(
            Version,
            identifier='pr-version',
            verbose_name='pr-version',
            slug='pr-9999',
            project=self.project,
            active=True,
            type=EXTERNAL,
            privacy_level=PUBLIC,
        )
        form = ProjectAdvancedForm(instance=self.project)

        self.assertNotIn(
            external_version.verbose_name,
            [identifier for identifier, _ in form.fields[
                'default_branch'].widget.choices],
        )


class TestTranslationForms(TestCase):

    def setUp(self):
        self.user_a = get(User)
        self.project_a_es = self.get_project(lang='es', users=[self.user_a])
        self.project_b_en = self.get_project(lang='en', users=[self.user_a])
        self.project_c_br = self.get_project(lang='br', users=[self.user_a])
        self.project_d_ar = self.get_project(lang='ar', users=[self.user_a])
        self.project_e_en = self.get_project(lang='en', users=[self.user_a])

        self.user_b = get(User)
        self.project_f_ar = self.get_project(lang='ar', users=[self.user_b])
        self.project_g_ga = self.get_project(lang='ga', users=[self.user_b])

        self.project_s_fr = self.get_project(
            lang='fr',
            users=[self.user_b, self.user_a],
        )

    def get_project(self, lang, users, **kwargs):
        return get(
            Project, language=lang, users=users,
            main_language_project=None, **kwargs
        )

    def test_list_only_owner_projects(self):
        form = TranslationForm(
            {'project': self.project_b_en.slug},
            parent=self.project_a_es,
            user=self.user_a,
        )
        self.assertTrue(form.is_valid())
        expected_projects = [
            self.project_b_en,
            self.project_c_br,
            self.project_d_ar,
            self.project_e_en,
            self.project_s_fr,
        ]
        self.assertEqual(
            {proj_slug for proj_slug, _ in form.fields['project'].choices},
            {project.slug for project in expected_projects},
        )

        form = TranslationForm(
            {'project': self.project_g_ga.slug},
            parent=self.project_f_ar,
            user=self.user_b,
        )
        self.assertTrue(form.is_valid())
        expected_projects = [
            self.project_g_ga,
            self.project_s_fr,
        ]
        self.assertEqual(
            {proj_slug for proj_slug, _ in form.fields['project'].choices},
            {project.slug for project in expected_projects},
        )

    def test_excludes_existing_translations(self):
        self.project_a_es.translations.add(self.project_b_en)
        self.project_a_es.translations.add(self.project_c_br)
        self.project_a_es.save()

        form = TranslationForm(
            {'project': self.project_d_ar.slug},
            parent=self.project_a_es,
            user=self.user_a,
        )
        self.assertTrue(form.is_valid())
        expected_projects = [
            self.project_d_ar,
            self.project_e_en,
            self.project_s_fr,
        ]
        self.assertEqual(
            {proj_slug for proj_slug, _ in form.fields['project'].choices},
            {project.slug for project in expected_projects},
        )

    def test_user_cant_add_other_user_project(self):
        form = TranslationForm(
            {'project': self.project_f_ar.slug},
            parent=self.project_b_en,
            user=self.user_a,
        )
        self.assertFalse(form.is_valid())
        self.assertIn(
            'Select a valid choice',
            ''.join(form.errors['project']),
        )
        self.assertNotIn(
            self.project_f_ar,
            [proj_slug for proj_slug, _ in form.fields['project'].choices],
        )

    def test_user_cant_add_project_with_same_lang(self):
        form = TranslationForm(
            {'project': self.project_b_en.slug},
            parent=self.project_e_en,
            user=self.user_a,
        )
        self.assertFalse(form.is_valid())
        self.assertIn(
            'Both projects can not have the same language (English).',
            ''.join(form.errors['project']),
        )

    def test_user_cant_add_project_with_same_lang_of_other_translation(self):
        self.project_a_es.translations.add(self.project_b_en)
        self.project_a_es.save()

        form = TranslationForm(
            {'project': self.project_e_en.slug},
            parent=self.project_a_es,
            user=self.user_a,
        )
        self.assertFalse(form.is_valid())
        self.assertIn(
            'This project already has a translation for English.',
            ''.join(form.errors['project']),
        )

    def test_no_nesting_translation(self):
        self.project_a_es.translations.add(self.project_b_en)
        self.project_a_es.save()

        form = TranslationForm(
            {'project': self.project_b_en.slug},
            parent=self.project_c_br,
            user=self.user_a,
        )
        self.assertFalse(form.is_valid())
        self.assertIn(
            'Select a valid choice',
            ''.join(form.errors['project']),
        )

    def test_no_nesting_translation_case_2(self):
        self.project_a_es.translations.add(self.project_b_en)
        self.project_a_es.save()

        form = TranslationForm(
            {'project': self.project_a_es.slug},
            parent=self.project_c_br,
            user=self.user_a,
        )
        self.assertFalse(form.is_valid())
        self.assertIn(
            'A project with existing translations can not',
            ''.join(form.errors['project']),
        )

    def test_not_already_translation(self):
        self.project_a_es.translations.add(self.project_b_en)
        self.project_a_es.save()

        form = TranslationForm(
            {'project': self.project_c_br.slug},
            parent=self.project_b_en,
            user=self.user_a,
        )
        self.assertFalse(form.is_valid())
        self.assertIn(
            'is already a translation',
            ''.join(form.errors['project']),
        )

    def test_cant_change_language_to_translation_lang(self):
        self.project_a_es.translations.add(self.project_b_en)
        self.project_a_es.translations.add(self.project_c_br)
        self.project_a_es.save()

        # Parent project tries to change lang
        form = UpdateProjectForm(
            {
                'documentation_type': 'sphinx',
                'language': 'en',
            },
            instance=self.project_a_es,
        )
        self.assertFalse(form.is_valid())
        self.assertIn(
            'There is already a "en" translation',
            ''.join(form.errors['language']),
        )

        # Translation tries to change lang
        form = UpdateProjectForm(
            {
                'documentation_type': 'sphinx',
                'language': 'es',
            },
            instance=self.project_b_en,
        )
        self.assertFalse(form.is_valid())
        self.assertIn(
            'There is already a "es" translation',
            ''.join(form.errors['language']),
        )

        # Translation tries to change lang
        # to the same as its sibling
        form = UpdateProjectForm(
            {
                'documentation_type': 'sphinx',
                'language': 'br',
            },
            instance=self.project_b_en,
        )
        self.assertFalse(form.is_valid())
        self.assertIn(
            'There is already a "br" translation',
            ''.join(form.errors['language']),
        )

    def test_can_change_language_to_self_lang(self):
        self.project_a_es.translations.add(self.project_b_en)
        self.project_a_es.translations.add(self.project_c_br)
        self.project_a_es.save()

        # Parent project tries to change lang
        form = UpdateProjectForm(
            {
                'repo': 'https://github.com/test/test',
                'repo_type': self.project_a_es.repo_type,
                'name': self.project_a_es.name,
                'documentation_type': 'sphinx',
                'language': 'es',
            },
            instance=self.project_a_es,
        )
        self.assertTrue(form.is_valid())

        # Translation tries to change lang
        form = UpdateProjectForm(
            {
                'repo': 'https://github.com/test/test',
                'repo_type': self.project_b_en.repo_type,
                'name': self.project_b_en.name,
                'documentation_type': 'sphinx',
                'language': 'en',
            },
            instance=self.project_b_en,
        )
        self.assertTrue(form.is_valid())


class TestNotificationForm(TestCase):

    def setUp(self):
        self.project = get(Project)

    def test_webhookform(self):
        self.assertEqual(self.project.webhook_notifications.all().count(), 0)

        data = {
            'url': 'http://www.example.com/'
        }
        form = WebHookForm(data=data, project=self.project)
        self.assertTrue(form.is_valid())
        form.save()
        self.assertEqual(self.project.webhook_notifications.all().count(), 1)

    def test_wrong_inputs_in_webhookform(self):
        self.assertEqual(self.project.webhook_notifications.all().count(), 0)

        data = {
            'url': ''
        }
        form = WebHookForm(data=data, project=self.project)
        self.assertFalse(form.is_valid())
        self.assertDictEqual(form.errors, {'url': ['This field is required.']})
        self.assertEqual(self.project.webhook_notifications.all().count(), 0)

        data = {
            'url': 'wrong-url'
        }
        form = WebHookForm(data=data, project=self.project)
        self.assertFalse(form.is_valid())
        self.assertDictEqual(form.errors, {'url': ['Enter a valid URL.']})
        self.assertEqual(self.project.webhook_notifications.all().count(), 0)

    def test_emailhookform(self):
        self.assertEqual(self.project.emailhook_notifications.all().count(), 0)

        data = {
            'email': 'test@email.com'
        }
        form = EmailHookForm(data=data, project=self.project)
        self.assertTrue(form.is_valid())
        form.save()
        self.assertEqual(self.project.emailhook_notifications.all().count(), 1)

    def test_wrong_inputs_in_emailhookform(self):
        self.assertEqual(self.project.emailhook_notifications.all().count(), 0)

        data = {
            'email': 'wrong_email@'
        }
        form = EmailHookForm(data=data, project=self.project)
        self.assertFalse(form.is_valid())
        self.assertDictEqual(form.errors, {'email': ['Enter a valid email address.']})
        self.assertEqual(self.project.emailhook_notifications.all().count(), 0)

        data = {
            'email': ''
        }
        form = EmailHookForm(data=data, project=self.project)
        self.assertFalse(form.is_valid())
        self.assertDictEqual(form.errors, {'email': ['This field is required.']})
        self.assertEqual(self.project.emailhook_notifications.all().count(), 0)


class TestProjectEnvironmentVariablesForm(TestCase):

    def setUp(self):
        self.project = get(Project)

    def test_use_invalid_names(self):
        data = {
            'name': 'VARIABLE WITH SPACES',
            'value': 'string here',
        }
        form = EnvironmentVariableForm(data, project=self.project)
        self.assertFalse(form.is_valid())
        self.assertIn(
            "Variable name can't contain spaces",
            form.errors['name'],
        )

        data = {
            'name': 'READTHEDOCS__INVALID',
            'value': 'string here',
        }
        form = EnvironmentVariableForm(data, project=self.project)
        self.assertFalse(form.is_valid())
        self.assertIn(
            "Variable name can't start with READTHEDOCS",
            form.errors['name'],
        )

        data = {
            'name': 'INVALID_CHAR*',
            'value': 'string here',
        }
        form = EnvironmentVariableForm(data, project=self.project)
        self.assertFalse(form.is_valid())
        self.assertIn(
            'Only letters, numbers and underscore are allowed',
            form.errors['name'],
        )

        data = {
            'name': '__INVALID',
            'value': 'string here',
        }
        form = EnvironmentVariableForm(data, project=self.project)
        self.assertFalse(form.is_valid())
        self.assertIn(
            "Variable name can't start with __ (double underscore)",
            form.errors['name'],
        )

        get(EnvironmentVariable, name='EXISTENT_VAR', project=self.project)
        data = {
            'name': 'EXISTENT_VAR',
            'value': 'string here',
        }
        form = EnvironmentVariableForm(data, project=self.project)
        self.assertFalse(form.is_valid())
        self.assertIn(
            'There is already a variable with this name for this project',
            form.errors['name'],
        )

    def test_create(self):
        data = {
            'name': 'MYTOKEN',
            'value': 'string here',
        }
        form = EnvironmentVariableForm(data, project=self.project)
        form.save()

        self.assertEqual(EnvironmentVariable.objects.count(), 1)
        self.assertEqual(EnvironmentVariable.objects.first().name, 'MYTOKEN')
        self.assertEqual(EnvironmentVariable.objects.first().value, "'string here'")

        data = {
            'name': 'ESCAPED',
            'value': r'string escaped here: #$\1[]{}\|',
        }
        form = EnvironmentVariableForm(data, project=self.project)
        form.save()

        self.assertEqual(EnvironmentVariable.objects.count(), 2)
        self.assertEqual(EnvironmentVariable.objects.first().name, 'ESCAPED')
        self.assertEqual(EnvironmentVariable.objects.first().value, r"'string escaped here: #$\1[]{}\|'")<|MERGE_RESOLUTION|>--- conflicted
+++ resolved
@@ -5,12 +5,8 @@
 from django.utils.translation import ugettext_lazy as _
 from django_dynamic_fixture import get
 from textclassifier.validators import ClassifierValidator
-<<<<<<< HEAD
 
 from readthedocs.builds.constants import LATEST, STABLE, EXTERNAL
-=======
-from readthedocs.builds.constants import LATEST, STABLE
->>>>>>> c91b3326
 from readthedocs.builds.models import Version
 from readthedocs.projects.constants import (
     PRIVATE,
