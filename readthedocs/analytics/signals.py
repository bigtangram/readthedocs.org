"""Django signals for the analytics app."""
from django.db.models import F
from django.dispatch import receiver
from django.utils import timezone

from readthedocs.api.v2.signals import footer_response
from readthedocs.core.unresolver import unresolve_from_request
from readthedocs.projects.models import Feature

from .models import PageView


@receiver(footer_response)
<<<<<<< HEAD
def increase_page_view_count(sender, *, request, context, origin, **kwargs):
=======
def increase_page_view_count(sender, *, request, context, absolute_uri, **kwargs):
>>>>>>> 29a9f7e5
    """Increase the page view count for the given project."""
    # unused
    del sender
    del kwargs

    project = context['project']
    version = context['version']

<<<<<<< HEAD
    if not origin or not project.has_feature(Feature.STORE_PAGEVIEWS):
        return

    unresolved = unresolve_from_request(request, origin)
=======
    if not absolute_uri or not project.has_feature(Feature.STORE_PAGEVIEWS):
        return

    unresolved = unresolve_from_request(request, absolute_uri)
>>>>>>> 29a9f7e5
    if not unresolved:
        return

    path = unresolved.filename

    fields = dict(
        project=project,
        version=version,
        path=path,
        date=timezone.now().date(),
    )

    page_view = PageView.objects.filter(**fields).first()
    if page_view:
        page_view.view_count = F('view_count') + 1
        page_view.save(update_fields=['view_count'])
    else:
        PageView.objects.create(**fields, view_count=1)<|MERGE_RESOLUTION|>--- conflicted
+++ resolved
@@ -11,11 +11,7 @@
 
 
 @receiver(footer_response)
-<<<<<<< HEAD
-def increase_page_view_count(sender, *, request, context, origin, **kwargs):
-=======
 def increase_page_view_count(sender, *, request, context, absolute_uri, **kwargs):
->>>>>>> 29a9f7e5
     """Increase the page view count for the given project."""
     # unused
     del sender
@@ -24,17 +20,10 @@
     project = context['project']
     version = context['version']
 
-<<<<<<< HEAD
-    if not origin or not project.has_feature(Feature.STORE_PAGEVIEWS):
-        return
-
-    unresolved = unresolve_from_request(request, origin)
-=======
     if not absolute_uri or not project.has_feature(Feature.STORE_PAGEVIEWS):
         return
 
     unresolved = unresolve_from_request(request, absolute_uri)
->>>>>>> 29a9f7e5
     if not unresolved:
         return
 
