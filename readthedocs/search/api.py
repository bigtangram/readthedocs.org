--- conflicted
+++ resolved
@@ -203,15 +203,9 @@
                    "https://requests-oauth.readthedocs.io/en/latest/",
                ),
            }
-<<<<<<< HEAD
 
         .. note:: The response is cached into the instance.
 
-=======
-
-        .. note:: The response is cached into the instance.
-
->>>>>>> aa92a075
         :rtype: A dictionary of project slugs mapped to a `VersionData` object.
         """
         cache_key = '__cached_projects_data'
@@ -233,29 +227,26 @@
         subprojects = Project.objects.filter(
             superprojects__parent_id=main_project.id,
         )
-        for project in subprojects:
+        for subproject in subprojects:
             version = self._get_subproject_version(
                 version_slug=main_version.slug,
-                subproject=project,
+                subproject=subproject,
             )
-<<<<<<< HEAD
 
             # Fallback to the default version of the subproject.
             if (
                 not version
                 and main_project.has_feature(Feature.SEARCH_SUBPROJECTS_ON_DEFAULT_VERSION)
-                and project.default_version
+                and subproject.default_version
             ):
                 version = self._get_subproject_version(
-                    version_slug=project.default_version,
-                    subproject=project,
+                    version_slug=subproject.default_version,
+                    subproject=subproject,
                 )
 
-=======
->>>>>>> aa92a075
             if version and self._has_permission(self.request.user, version):
-                url = project.get_docs_url(version_slug=version.slug)
-                projects_data[project.slug] = VersionData(
+                url = subproject.get_docs_url(version_slug=version.slug)
+                projects_data[subproject.slug] = VersionData(
                     slug=version.slug,
                     doctype=version.documentation_type,
                     docs_url=url,
@@ -315,11 +306,6 @@
         main_version = self._get_version()
         projects = {}
         filters = {}
-<<<<<<< HEAD
-=======
-        filters['project'] = list(self._get_all_projects_data().keys())
-        filters['version'] = self._get_version().slug
->>>>>>> aa92a075
 
         if main_project.has_feature(Feature.SEARCH_SUBPROJECTS_ON_DEFAULT_VERSION):
             projects = {
