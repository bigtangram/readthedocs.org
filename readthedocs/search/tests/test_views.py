--- conflicted
+++ resolved
@@ -87,14 +87,10 @@
 @pytest.mark.django_db
 @pytest.mark.search
 class TestPageSearch:
-<<<<<<< HEAD
 
     @pytest.fixture(autouse=True)
     def setup(self):
         self.url =  reverse('search')
-=======
-    url = reverse('search')
->>>>>>> 9996465c
 
     def _get_search_result(self, url, client, search_params):
         resp = client.get(url, search_params)
