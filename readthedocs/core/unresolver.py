--- conflicted
+++ resolved
@@ -51,11 +51,7 @@
         """
         parsed = urlparse(path)
         path = parsed.path
-<<<<<<< HEAD
-        project_slug = getattr(request, 'slug', None)
-=======
         project_slug = getattr(request, 'host_project_slug', None)
->>>>>>> 29a9f7e5
 
         if not project_slug:
             return None
