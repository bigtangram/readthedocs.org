# -*- coding: utf-8 -*-

"""Reindex Elastic Search indexes."""

import logging

from django.conf import settings
from django.core.management.base import BaseCommand, CommandError

from readthedocs.builds.constants import LATEST
from readthedocs.builds.models import Version
from readthedocs.projects.tasks import update_search


log = logging.getLogger(__name__)


class Command(BaseCommand):

    help = __doc__

    def add_arguments(self, parser):
        parser.add_argument(
            '-p',
            dest='project',
            default='',
            help='Project to index',
        )

    def handle(self, *args, **options):
        """Build/index all versions or a single project's version."""
        project = options['project']

        queryset = Version.objects.all()

        if project:
            queryset = queryset.filter(project__slug=project)
            if not queryset.exists():
                raise CommandError(
                    'No project with slug: {slug}'.format(slug=project),
                )
            log.info('Building all versions for %s', project)
        elif getattr(settings, 'INDEX_ONLY_LATEST', True):
            queryset = queryset.filter(slug=LATEST)

        for version in queryset:
            log.info('Reindexing %s', version)
            try:
                commit = version.project.vcs_repo(version.slug).commit
            except:  # noqa
                # An exception can be thrown here in production, but it's not
                # documented what the exception here is
                commit = None

            try:
                update_search(
                    version.pk,
                    commit,
<<<<<<< HEAD
                    doctype=version.project.documentation_type,
                    delete_non_commit_files=False
=======
                    delete_non_commit_files=False,
>>>>>>> aace7321
                )
            except Exception as e:
                log.exception('Reindex failed for %s, %s', version, e)<|MERGE_RESOLUTION|>--- conflicted
+++ resolved
@@ -56,12 +56,7 @@
                 update_search(
                     version.pk,
                     commit,
-<<<<<<< HEAD
-                    doctype=version.project.documentation_type,
-                    delete_non_commit_files=False
-=======
                     delete_non_commit_files=False,
->>>>>>> aace7321
                 )
             except Exception as e:
                 log.exception('Reindex failed for %s, %s', version, e)