--- conflicted
+++ resolved
@@ -37,16 +37,13 @@
     ProjectTranslationsDelete,
     ProjectTranslationsListAndCreate,
     ProjectUpdate,
-<<<<<<< HEAD
-    RegexAutomationRuleCreate,
-    RegexAutomationRuleUpdate,
-=======
     ProjectUsersCreateList,
     ProjectUsersDelete,
     ProjectVersionDeleteHTML,
     ProjectVersionDetail,
+    RegexAutomationRuleCreate,
+    RegexAutomationRuleUpdate,
     SearchAnalytics,
->>>>>>> f897447d
 )
 
 urlpatterns = [
