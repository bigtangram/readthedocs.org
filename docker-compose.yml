# docker-compose.yml file to launch a full instance of Read the Docs.
#
# Read the Docs' Core team is using docker-compose internally.
# We do not offer support on this file and configuration at this point.
# DO NOT USE DOCKER-COMPOSE SETUP FOR PRODUCTION OR CUSTOM INSTALLATION.

version: '3'

volumes:
  build-user-builds:
  azurite_data:
  postgres_data:
  postgres_backups_data:

services:
  server:
    # Image used for all the other services (proxito, web, celery, build)
    build:
      context: .
<<<<<<< HEAD
      dockerfile: ${PWD}/dockerfiles/Dockerfile
      args:
        GITHUB_TOKEN: ${GITHUB_TOKEN}
=======
      dockerfile: ${PWD}/docker/Dockerfile
>>>>>>> 33e649f8

  nginx:
    image: nginx
    ports:
      - "80:80"
    links:
      - web
      - proxito
      - storage
    volumes:
      - ${PWD}/dockerfiles/nginx:/etc/nginx/conf.d

  proxito:
    image: readthedocsorg_server:latest
    volumes:
      - ${PWD}/dockerfiles/entrypoints/common.sh:/usr/src/app/docker/common.sh
      - ${PWD}/dockerfiles/entrypoints/proxito.sh:/usr/src/app/docker/proxito.sh
      - ${PWD}:/usr/src/app/checkouts/readthedocs.org
      - ${PWD}/../readthedocs-ext:/usr/src/app/checkouts/readthedocs-ext
      - ${PWD}/dockerfiles/settings/proxito.py:/usr/src/app/checkouts/readthedocs.org/readthedocs/settings/proxito.py
    links:
      - storage
      - database
      - cache
    environment:
      - DJANGO_SETTINGS_MODULE=readthedocs.settings.proxito

    # Allow us to run `docker attach readthedocsorg_proxito_1` and get
    # control on STDIN and be able to debug our code with interactive pdb
    stdin_open: true
    tty: true

    command: ["../../docker/proxito.sh"]

  web:
    image: readthedocsorg_server:latest
    volumes:
      - ${PWD}/dockerfiles/scripts/createsuperuser.py:/usr/src/app/docker/createsuperuser.py
      - ${PWD}/dockerfiles/entrypoints/common.sh:/usr/src/app/docker/common.sh
      - ${PWD}/dockerfiles/entrypoints/web.sh:/usr/src/app/docker/web.sh
      - ${PWD}/../readthedocs-ext:/usr/src/app/checkouts/readthedocs-ext
      - ${PWD}:/usr/src/app/checkouts/readthedocs.org
      - ${PWD}/dockerfiles/settings/web.py:/usr/src/app/checkouts/readthedocs.org/readthedocs/settings/web.py
    links:
      - storage
      - database
      - cache
    depends_on:
      - storage
      - azure-cli
    environment:
      - INIT=${INIT}
      - DJANGO_SETTINGS_MODULE=readthedocs.settings.web
    stdin_open: true
    tty: true
    command: ["../../docker/web.sh"]

  celery:
    image: readthedocsorg_server:latest
    volumes:
      - ${PWD}/dockerfiles/entrypoints/common.sh:/usr/src/app/docker/common.sh
      - ${PWD}/dockerfiles/entrypoints/celery.sh:/usr/src/app/docker/celery.sh
      - ${PWD}/docker/scripts/wait_for_search.py:/usr/src/app/docker/scripts/wait_for_search.py
      - ${PWD}/../readthedocs-ext:/usr/src/app/checkouts/readthedocs-ext
      - ${PWD}:/usr/src/app/checkouts/readthedocs.org
      - ${PWD}/dockerfiles/settings/celery.py:/usr/src/app/checkouts/readthedocs.org/readthedocs/settings/celery.py
    links:
      - storage
      - database
      - cache
    depends_on:
      - storage
      - azure-cli
    environment:
      - DJANGO_SETTINGS_MODULE=readthedocs.settings.celery
    stdin_open: true
    tty: true
    command: ["../../docker/celery.sh"]

  build:
    image: readthedocsorg_server:latest
    volumes:
      - ${PWD}/dockerfiles/entrypoints/common.sh:/usr/src/app/docker/common.sh
      - ${PWD}/dockerfiles/entrypoints/build.sh:/usr/src/app/docker/build.sh
      - ${PWD}/../readthedocs-ext:/usr/src/app/checkouts/readthedocs-ext
      - ${PWD}:/usr/src/app/checkouts/readthedocs.org
      - ${PWD}/dockerfiles/settings/build.py:/usr/src/app/checkouts/readthedocs.org/readthedocs/settings/build.py

      # The python code at readthedocs/doc_builder/environments.py
      # mounts `self.project.doc_path`. We need to share this path
      # between the build container (git commands), and the container that
      # is created inside the build container (sphinx commands).
      # Because of this, we need to use a shared volume between them
      - build-user-builds:/usr/src/app/checkouts/readthedocs.org/user_builds

      # Docker in Docker
      - /var/run/docker.sock:/var/run/docker.sock
    links:
      - web
      - storage
      - cache
    environment:
      - DJANGO_SETTINGS_MODULE=readthedocs.settings.build
    stdin_open: true
    tty: true
    command: ["../../docker/build.sh"]

  storage:
    image: mcr.microsoft.com/azure-storage/azurite:latest
    volumes:
      - azurite_data:/data
    ports:
      - "10000:10000"
    command: ["azurite-blob", "--silent", "--blobPort", "10000", "--blobHost", "0.0.0.0", "--location", "/data"]

  azure-cli:
    image: microsoft/azure-cli
    volumes:
      - ${PWD}/dockerfiles/scripts/create-containers.sh:/usr/local/bin/create-containers.sh
    links:
      - storage
    depends_on:
      - storage
    command: ["/usr/local/bin/create-containers.sh"]

  cache:
    image: redis:3.2.7

  database:
    image: postgres:11.1
    environment:
      - POSTGRES_USER=docs_user
      - POSTGRES_PASSWORD=docs_pwd
      - POSTGRES_DB=docs_db
    volumes:
      - postgres_data:/var/lib/postgresql/data
      - postgres_backups_data:/backups<|MERGE_RESOLUTION|>--- conflicted
+++ resolved
@@ -17,13 +17,7 @@
     # Image used for all the other services (proxito, web, celery, build)
     build:
       context: .
-<<<<<<< HEAD
       dockerfile: ${PWD}/dockerfiles/Dockerfile
-      args:
-        GITHUB_TOKEN: ${GITHUB_TOKEN}
-=======
-      dockerfile: ${PWD}/docker/Dockerfile
->>>>>>> 33e649f8
 
   nginx:
     image: nginx
@@ -86,7 +80,7 @@
     volumes:
       - ${PWD}/dockerfiles/entrypoints/common.sh:/usr/src/app/docker/common.sh
       - ${PWD}/dockerfiles/entrypoints/celery.sh:/usr/src/app/docker/celery.sh
-      - ${PWD}/docker/scripts/wait_for_search.py:/usr/src/app/docker/scripts/wait_for_search.py
+      - ${PWD}/dockerfiles/scripts/wait_for_search.py:/usr/src/app/docker/scripts/wait_for_search.py
       - ${PWD}/../readthedocs-ext:/usr/src/app/checkouts/readthedocs-ext
       - ${PWD}:/usr/src/app/checkouts/readthedocs.org
       - ${PWD}/dockerfiles/settings/celery.py:/usr/src/app/checkouts/readthedocs.org/readthedocs/settings/celery.py
